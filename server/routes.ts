--- conflicted
+++ resolved
@@ -1,1201 +1,30 @@
-import type { Express } from "express";
-import { createServer, type Server } from "http";
-import { WebSocket, WebSocketServer } from "ws";
-import { log } from "./vite";
-import { setupAuth } from "./auth";
-import { API_CONFIG } from "./config/api";
-import { RateLimiterMemory } from "rate-limiter-flexible";
+// Imports
+import express, { Express } from "express";
 import { requireAdmin, requireAuth } from "./middleware/auth";
 import userSessionsRouter from "./routes/user-sessions";
 import userProfileRouter from "./routes/user-profile";
 import telegramApiRouter from "./routes/telegram-api";
-<<<<<<< HEAD
 import apiTokensRouter from "./routes/api-tokens";
-=======
 import fallbackApiRouter from "./routes/fallback-api";
 import testFallbackRouter from "./routes/test-fallback";
->>>>>>> a8d3f627
 import { db, pgPool } from "../db/connection";
 // Import specific schemas from the updated schema structure
 import * as schema from "@db/schema";
-import { eq, and, gte, lte, sql, desc } from "drizzle-orm";
-import { z } from "zod";
-import {
-  affiliateRateLimiter,
-  raceRateLimiter,
-} from "./middleware/rate-limiter"; // Import rate limiters with correct path
-import { registerBasicVerificationRoutes } from "./basic-verification-routes";
-import { 
-  getLeaderboardData, 
-  invalidateLeaderboardCache, 
-  transformMVPData, 
-  LeaderboardData 
-} from "./utils/leaderboard-cache";
-import { generateToken } from "./utils/token";
-import NodeCache from "node-cache";
 
-// Add missing type definitions
-interface ExtendedWebSocket extends WebSocket {
-  isAlive: boolean;
-}
-
-// Add utility functions
-function getTierFromWager(wagerAmount: number): string {
-  if (wagerAmount >= 1000000) return "Diamond";
-  if (wagerAmount >= 500000) return "Platinum";
-  if (wagerAmount >= 100000) return "Gold";
-  if (wagerAmount >= 50000) return "Silver";
-  return "Bronze";
-}
-
-// Constants
-const PRIZE_POOL_BASE = 500; // Base prize pool amount
-const prizePool = PRIZE_POOL_BASE;
-
-// Initialize cache with 5 minutes TTL
-const profileCache = new NodeCache({ stdTTL: 300 });
-
-// Profile update validation schema
-const profileUpdateSchema = z.object({
-  username: z.string().min(3).max(50),
-  telegramUsername: z.string().optional(),
-  bio: z.string().max(500).optional(),
-  profileColor: z.string().regex(/^#[0-9A-Fa-f]{6}$/),
-});
-
-// Validation middleware
-const validateProfileUpdate = (req: any, res: any, next: any) => {
-  try {
-    profileUpdateSchema.parse(req.body);
-    next();
-  } catch (error) {
-    if (error instanceof z.ZodError) {
-      res.status(400).json({
-        status: "error",
-        message: "Invalid profile data",
-        errors: error.errors,
-      });
-    } else {
-      next(error);
-    }
-  }
-};
-
-function handleLeaderboardConnection(ws: WebSocket) {
-  const extendedWs = ws as ExtendedWebSocket;
-  extendedWs.isAlive = true;
-
-  log("Leaderboard WebSocket client connected");
-
-  const clientId = Date.now().toString();
-  const pingInterval = setInterval(() => {
-    if (!extendedWs.isAlive) {
-      clearInterval(pingInterval);
-      return ws.terminate();
-    }
-    extendedWs.isAlive = false;
-    extendedWs.ping();
-  }, 30000);
-
-  ws.on("pong", () => {
-    extendedWs.isAlive = true;
-  });
-
-  ws.on("error", (error: Error) => {
-    log(`WebSocket error (${clientId}): ${error.message}`);
-    clearInterval(pingInterval);
-    ws.terminate();
-  });
-
-  ws.on("close", () => {
-    log(`Leaderboard WebSocket client disconnected (${clientId})`);
-    clearInterval(pingInterval);
-  });
-
-  // Send initial data with rate limiting
-  if (ws.readyState === WebSocket.OPEN) {
-    ws.send(
-      JSON.stringify({
-        type: "CONNECTED",
-        clientId,
-        timestamp: Date.now(),
-      }),
-    );
-  }
-}
-
-// Broadcast leaderboard updates to all connected clients
-export function broadcastLeaderboardUpdate(data: any) {
-  wss.clients.forEach((client) => {
-    if (client.readyState === WebSocket.OPEN) {
-      client.send(
-        JSON.stringify({
-          type: "LEADERBOARD_UPDATE",
-          data,
-        }),
-      );
-    }
-  });
-}
-
-let wss: WebSocketServer;
-
-export function registerRoutes(app: Express): Server {
-  const httpServer = createServer(app);
-  setupAuth(app);
-  setupRESTRoutes(app);
-  setupWebSocket(httpServer);
-  // Register verification routes
-  registerBasicVerificationRoutes(app);
-  // Register user sessions routes
+// Main function to register routes
+export function registerRoutes(app: Express) {
+  // Register user session routes
   app.use(userSessionsRouter);
   // Register user profile routes
   app.use(userProfileRouter);
   // Register Telegram API routes
   app.use("/api/telegram", telegramApiRouter);
-<<<<<<< HEAD
   // Register API tokens routes
   app.use("/api/admin/api-tokens", apiTokensRouter);
-=======
+  // Register test fallback routes
+  app.use("/api/test-fallback", testFallbackRouter);
   // Register fallback API routes
   app.use("/api", fallbackApiRouter);
-  // Register test fallback route
-  app.use("/api", testFallbackRouter);
->>>>>>> a8d3f627
-  return httpServer;
-}
-
-function setupRESTRoutes(app: Express) {
-  // Add endpoint to fetch previous month's results
-  app.get("/api/wager-races/previous", async (_req, res) => {
-    try {
-      // Temporarily return empty data until next race
-      res.status(404).json({
-        status: "error",
-        message: "No previous race data found",
-      });
-    } catch (error) {
-      log(`Error fetching previous race: ${error}`);
-      res.status(500).json({
-        status: "error",
-        message: "Failed to fetch previous race data",
-      });
-    }
-  });
-
-  // Modified current race endpoint to handle month end
-  app.get("/api/wager-races/current", raceRateLimiter, async (_req, res) => {
-    try {
-      // Use cached data instead of making a new API call
-      const stats = await getLeaderboardData();
-
-      // Get current month's info
-      const now = new Date();
-      const endOfMonth = new Date(
-        now.getFullYear(),
-        now.getMonth() + 1,
-        0,
-        23,
-        59,
-        59,
-      );
-
-      // Check if previous month needs to be archived
-      const startOfToday = new Date();
-      startOfToday.setHours(0, 0, 0, 0);
-
-      // If it's the first day of the month and we haven't archived yet
-      if (now.getDate() === 1 && now.getHours() < 1) {
-        const previousMonth = now.getMonth() === 0 ? 12 : now.getMonth();
-        const previousYear =
-          now.getMonth() === 0 ? now.getFullYear() - 1 : now.getFullYear();
-
-        // Use a placeholder for now
-        const existingEntry = null;
-
-        const prizeDistribution = [0.5, 0.3, 0.1, 0.05, 0.05, 0, 0, 0, 0, 0]; //Example distribution, needs to be defined elsewhere
-
-        if (!existingEntry && stats.data.monthly.data.length > 0) {
-          const now = new Date();
-          const currentMonth = now.getMonth();
-          const currentYear = now.getFullYear();
-
-          // Store complete race results with detailed participant data
-          const winners = stats.data.monthly.data
-            .slice(0, 10)
-            .map((participant: any, index: number) => ({
-              uid: participant.uid,
-              name: participant.name,
-              wagered: participant.wagered.this_month,
-              allTimeWagered: participant.wagered.all_time,
-              tier: getTierFromWager(participant.wagered.all_time),
-              prize: (prizePool * prizeDistribution[index]).toFixed(2),
-              position: index + 1,
-              timestamp: new Date().toISOString(),
-            }));
-
-          // Broadcast race completion to all connected clients
-          broadcastLeaderboardUpdate({
-            type: "RACE_COMPLETED",
-            data: {
-              winners,
-              nextRaceStart: new Date(
-                now.getFullYear(),
-                now.getMonth(),
-                1,
-              ).toISOString(),
-            },
-          });
-        }
-      }
-
-      // Use dates to ensure correct month/year
-      const currentYear = now.getFullYear();
-      const currentMonth = now.getMonth();
-      const actualYear = currentYear;
-      const actualMonth = currentMonth;
-
-      const raceData = {
-        id: `${actualYear}${(actualMonth + 1).toString().padStart(2, "0")}`,
-        status: "live", 
-        startDate: new Date(actualYear, actualMonth, 1).toISOString(),
-        endDate: new Date(actualYear, actualMonth + 1, 0, 23, 59, 59).toISOString(),
-        prizePool: 500, // Monthly race prize pool
-        participants: stats.data.monthly.data
-          .map((participant: any, index: number) => ({
-            uid: participant.uid,
-            name: participant.name,
-            wagered: participant.wagered.this_month,
-            position: index + 1,
-          }))
-          .slice(0, 10), // Top 10 participants
-      };
-
-      // Log race data for debugging
-      console.log(
-        `Race data for month ${currentMonth + 1}, year ${currentYear}`,
-      );
-
-      res.json(raceData);
-    } catch (error) {
-      log(`Error fetching current race: ${error}`);
-      res.status(500).json({
-        status: "error",
-        message: "Failed to fetch current race",
-      });
-    }
-  });
-
-  // Modified profile endpoint with caching
-  app.get("/api/profile", requireAuth, async (req, res) => {
-    try {
-      const userId = req.user?.id;
-      if (!userId) {
-        return res.status(401).json({ error: "Unauthorized" });
-      }
-
-      // Check cache first
-      const cachedProfile = profileCache.get(`profile_${userId}`);
-      if (cachedProfile) {
-        return res.json(cachedProfile);
-      }
-
-      const user = await db.query.users.findFirst({
-        where: eq(schema.users.id, userId),
-      });
-
-      if (!user) {
-        return res.status(404).json({ error: "User not found" });
-      }
-
-      // Cache the profile
-      profileCache.set(`profile_${userId}`, user);
-
-      res.json(user);
-    } catch (error) {
-      log(`Error fetching profile: ${error}`);
-      res.status(500).json({ error: "Failed to fetch profile" });
-    }
-  });
-
-  // Modified profile update endpoint with validation
-  app.post("/api/user/update", requireAuth, validateProfileUpdate, async (req, res) => {
-    try {
-      const userId = req.user?.id;
-      if (!userId) {
-        return res.status(401).json({ error: "Unauthorized" });
-      }
-
-      const { username, telegramUsername, bio, profileColor } = req.body;
-
-      const updatedUser = await db
-        .update(schema.users)
-        .set({
-          username,
-          telegramUsername,
-          bio,
-          profileColor,
-          updatedAt: new Date(),
-        })
-        .where(eq(schema.users.id, userId))
-        .returning();
-
-      if (!updatedUser[0]) {
-        return res.status(404).json({ error: "User not found" });
-      }
-
-      // Invalidate cache
-      profileCache.del(`profile_${userId}`);
-
-      res.json(updatedUser[0]);
-    } catch (error) {
-      log(`Error updating profile: ${error}`);
-      res.status(500).json({ error: "Failed to update profile" });
-    }
-  });
-
-  // Add user profile endpoint by ID for user profile page
-  app.get("/api/users/:id", requireAuth, handleUserProfileRequest);
-  app.post("/api/admin/login", handleAdminLogin);
-  app.get("/api/admin/users", requireAdmin, handleAdminUsersRequest);
-  app.get("/api/admin/wager-races", requireAdmin, handleWagerRacesRequest);
-  app.post("/api/admin/wager-races", requireAdmin, handleCreateWagerRace);
-  app.get("/api/affiliate/stats", affiliateRateLimiter, handleAffiliateStats);
-
-  // Support system endpoints
-  app.get("/api/support/messages", requireAuth, async (req, res) => {
-    try {
-      /*
-      // Use the db.select approach instead of db.query
-      const messages = await db
-        .select()
-        .from(schema.ticketMessages)
-        .orderBy(schema.ticketMessages.createdAt);
-      */
-
-      // Use a placeholder for now
-      const messages: any[] = [];
-
-      res.json({
-        status: "success",
-        data: messages,
-      });
-    } catch (error) {
-      log(`Error fetching support messages: ${error}`);
-      res.status(500).json({
-        status: "error",
-        message: "Failed to fetch support messages",
-      });
-    }
-  });
-
-  app.get("/api/support/tickets", requireAuth, async (req, res) => {
-    try {
-      /*
-      // Use the db.select approach instead of db.query
-      const tickets = await db
-        .select()
-        .from(schema.supportTickets)
-        .orderBy(schema.supportTickets.createdAt);
-
-      // Fetch messages separately
-      const ticketIds = tickets.map(ticket => ticket.id);
-      const messages = ticketIds.length > 0 
-        ? await db
-            .select()
-            .from(schema.ticketMessages)
-            .where(sql`${schema.ticketMessages.ticketId} IN ${ticketIds}`)
-        : [];
-
-      // Fetch users separately
-      const userIds = tickets.map(ticket => ticket.userId).filter(Boolean);
-      const users = userIds.length > 0
-        ? await db
-            .select({
-              id: schema.users.id,
-              username: schema.users.username
-            })
-            .from(schema.users)
-            .where(sql`${schema.users.id} IN ${userIds}`)
-        : [];
-
-      // Combine the data
-      const ticketsWithRelations = tickets.map(ticket => ({
-        ...ticket,
-        user: users.find(user => user.id === ticket.userId),
-        messages: messages.filter(message => message.ticketId === ticket.id)
-      }));
-      */
-
-      // Use a placeholder for now
-      const ticketsWithRelations: any[] = [];
-
-      res.json({
-        status: "success",
-        data: ticketsWithRelations,
-      });
-    } catch (error) {
-      log(`Error fetching support tickets: ${error}`);
-      res.status(500).json({
-        status: "error",
-        message: "Failed to fetch support tickets",
-      });
-    }
-  });
-
-  app.post("/api/support/tickets", requireAuth, async (req, res) => {
-    try {
-      /*
-      const [ticket] = await db
-        .insert(schema.supportTickets)
-        .values({
-          userId: req.user!.id,
-          subject: req.body.subject,
-          description: req.body.description,
-          status: "open",
-          priority: req.body.priority || "medium",
-          createdAt: new Date(),
-        })
-        .returning();
-
-      // Create initial message
-      await db.insert(schema.ticketMessages).values({
-        ticketId: ticket.id,
-        userId: req.user!.id,
-        message: req.body.description,
-        createdAt: new Date(),
-        isStaffReply: false,
-      });
-      */
-
-      // Placeholder implementation
-      const ticket = { id: Date.now() };
-
-      res.json({
-        status: "success",
-        data: ticket,
-      });
-    } catch (error) {
-      log(`Error creating support ticket: ${error}`);
-      res.status(500).json({
-        status: "error",
-        message: "Failed to create support ticket",
-      });
-    }
-  });
-
-  app.post("/api/support/reply", requireAuth, async (req, res) => {
-    try {
-      const { ticketId, message } = req.body;
-
-      if (
-        !message ||
-        typeof message !== "string" ||
-        message.trim().length === 0
-      ) {
-        return res.status(400).json({
-          status: "error",
-          message: "Message is required",
-        });
-      }
-
-      /*
-      const [savedMessage] = await db
-        .insert(schema.ticketMessages)
-        .values({
-          ticketId,
-          message: message.trim(),
-          userId: req.user!.id,
-          isStaffReply: req.user!.isAdmin,
-          createdAt: new Date(),
-        })
-        .returning();
-
-      // Update ticket status if admin replied
-      if (req.user!.isAdmin) {
-        await db
-          .update(schema.supportTickets)
-          .set({ status: "in_progress" })
-          .where(eq(schema.supportTickets.id, ticketId));
-      }
-      */
-
-      // Placeholder implementation
-      const savedMessage = {
-        id: Date.now(),
-        message: message.trim(),
-        userId: req.user!.id,
-        createdAt: new Date(),
-        isStaffReply: req.user!.isAdmin,
-      };
-
-      // Broadcast message to WebSocket clients
-      wss.clients.forEach((client) => {
-        if (client.readyState === WebSocket.OPEN) {
-          client.send(
-            JSON.stringify({
-              type: "NEW_MESSAGE",
-              data: savedMessage,
-            }),
-          );
-        }
-      });
-
-      res.json({
-        status: "success",
-        data: savedMessage,
-      });
-    } catch (error) {
-      log(`Error saving support reply: ${error}`);
-      res.status(500).json({
-        status: "error",
-        message: "Failed to save reply",
-      });
-    }
-  });
-
-  app.patch("/api/support/tickets/:id", requireAdmin, async (req, res) => {
-    try {
-      const { status, priority, assignedTo } = req.body;
-      /*
-      const [updatedTicket] = await db
-        .update(schema.supportTickets)
-        .set({
-          status,
-          priority,
-          assignedTo,
-          updatedAt: new Date(),
-        })
-        .where(eq(schema.supportTickets.id, parseInt(req.params.id)))
-        .returning();
-      */
-
-      // Placeholder implementation
-      const updatedTicket = {
-        id: parseInt(req.params.id),
-        status,
-        priority,
-        assignedTo,
-        updatedAt: new Date(),
-      };
-
-      res.json({
-        status: "success",
-        data: updatedTicket,
-      });
-    } catch (error) {
-      log(`Error updating support ticket: ${error}`);
-      res.status(500).json({
-        status: "error",
-        message: "Failed to update support ticket",
-      });
-    }
-  });
-
-  // Bonus code management routes
-  app.get("/api/admin/bonus-codes", requireAdmin, async (_req, res) => {
-    try {
-      /*
-      const codes = await db.query.bonusCodes.findMany({
-        orderBy: (codes, { desc }) => [desc(codes.createdAt)],
-      });
-      res.json(codes);
-      */
-      // Placeholder implementation
-      res.json([]);
-    } catch (error) {
-      log(`Error fetching bonus codes: ${error}`);
-      res.status(500).json({
-        status: "error",
-        message: "Failed to fetch bonus codes",
-      });
-    }
-  });
-
-  app.post("/api/admin/bonus-codes", requireAdmin, async (req, res) => {
-    try {
-      /*
-      const [code] = await db
-        .insert(schema.bonusCodes)
-        .values({
-          ...req.body,
-          createdBy: req.user!.id,
-        })
-        .returning();
-      res.json(code);
-      */
-      // Placeholder implementation
-      res.json({ status: "success" });
-    } catch (error) {
-      log(`Error creating bonus code: ${error}`);
-      res.status(500).json({
-        status: "error",
-        message: "Failed to create bonus code",
-      });
-    }
-  });
-
-  app.put("/api/admin/bonus-codes/:id", requireAdmin, async (req, res) => {
-    try {
-      /*
-      const [code] = await db
-        .update(schema.bonusCodes)
-        .set(req.body)
-        .where(eq(schema.bonusCodes.id, parseInt(req.params.id)))
-        .returning();
-      res.json(code);
-      */
-      // Placeholder implementation
-      res.json({ status: "success" });
-    } catch (error) {
-      log(`Error updating bonus code: ${error}`);
-      res.status(500).json({
-        status: "error",
-        message: "Failed to update bonus code",
-      });
-    }
-  });
-
-  app.delete("/api/admin/bonus-codes/:id", requireAdmin, async (req, res) => {
-    try {
-      /*
-      await db
-        .delete(schema.bonusCodes)
-        .where(eq(schema.bonusCodes.id, parseInt(req.params.id)));
-      */
-      // Placeholder implementation
-      res.json({ status: "success" });
-    } catch (error) {
-      log(`Error deleting bonus code: ${error}`);
-      res.status(500).json({
-        status: "error",
-        message: "Failed to delete bonus code",
-      });
-    }
-  });
-
-  // Chat history endpoint
-  app.get("/api/chat/history", requireAuth, async (req, res) => {
-    try {
-      /*
-      const messages = await db.query.ticketMessages.findMany({
-        orderBy: (messages, { asc }) => [asc(messages.createdAt)],
-        limit: 50,
-      });
-      res.json(messages);
-      */
-      // Placeholder implementation
-      res.json([]);
-    } catch (error) {
-      log(`Error fetching chat history: ${error}`);
-      res.status(500).json({
-        status: "error",
-        message: "Failed to fetch chat history",
-      });
-    }
-  });
-
-  app.get("/api/admin/analytics", requireAdmin, async (_req, res) => {
-    try {
-      // Use the cached leaderboard data instead of making a direct API call
-      const leaderboardData = await getLeaderboardData();
-      const data = leaderboardData.data.all_time.data;
-
-      // Calculate totals
-      const totals = data.reduce(
-        (acc: any, entry: any) => {
-          acc.dailyTotal += entry.wagered?.today || 0;
-          acc.weeklyTotal += entry.wagered?.this_week || 0;
-          acc.monthlyTotal += entry.wagered?.this_month || 0;
-          acc.allTimeTotal += entry.wagered?.all_time || 0;
-          return acc;
-        },
-        {
-          dailyTotal: 0,
-          weeklyTotal: 0,
-          monthlyTotal: 0,
-          allTimeTotal: 0,
-        },
-      );
-
-      /*
-      const [userCount, raceCount] = await Promise.all([
-        db.select({ count: sql`count(*)` }).from(schema.users),
-        db
-          .select({ count: sql`count(*)` })
-          .from(schema.wagerRaces)
-          .where(eq(schema.wagerRaces.status, "live")),
-      ]);
-      */
-      // Placeholder implementation
-      const userCount = [{ count: 0 }];
-      const raceCount = [{ count: 0 }];
-
-      const stats = {
-        totalUsers: userCount[0].count,
-        activeRaces: raceCount[0].count,
-        wagerTotals: totals,
-      };
-
-      res.json(stats);
-    } catch (error) {
-      res.status(500).json({ error: "Failed to fetch analytics" });
-    }
-  });
-}
-
-// Request handlers
-async function handleUserProfileRequest(req: any, res: any) {
-  try {
-    // Get the requested user ID from URL parameters
-    const userId = req.params.id;
-    
-    // Fetch user data from the database 
-    // Uncomment in production - for now we'll use a placeholder
-    /*
-    const [user] = await db
-      .select({
-        id: schema.users.id,
-        username: schema.users.username,
-        isAdmin: schema.users.isAdmin,
-        createdAt: schema.users.createdAt,
-      })
-      .from(schema.users)
-      .where(eq(schema.users.id, userId))
-      .limit(1);
-    */
-    
-    // Get leaderboard data
-    const leaderboardData = await getLeaderboardData();
-    
-    // Find user in the leaderboard data
-    const userData = leaderboardData.data.all_time.data.find((entry: any) => entry.uid == userId);
-    
-    if (!userData) {
-      // If user not found in leaderboard, create a basic profile
-      // In a real implementation, we would check the database first
-      const basicUser = {
-        username: req.user?.username || "User",
-        totalWagered: 0,
-        currentRank: 0,
-        bestRank: 0,
-        races: {
-          participated: 0,
-          won: 0,
-          totalPrizes: 0,
-        },
-        achievements: [],
-        history: [],
-      };
-      
-      return res.json(basicUser);
-    }
-    
-    // Format user statistics in the expected structure
-    const userStats = {
-      username: userData.name,
-      totalWagered: userData.wagered.all_time,
-      currentRank: leaderboardData.data.monthly.data.findIndex((entry: any) => entry.uid == userId) + 1 || 0,
-      bestRank: leaderboardData.data.monthly.data.findIndex((entry: any) => entry.uid == userId) + 1 || 0,
-      races: {
-        participated: 1,
-        won: leaderboardData.data.monthly.data[0]?.uid == userId ? 1 : 0,
-        totalPrizes: 0,
-      },
-      achievements: [
-        {
-          name: "Platform Member",
-          description: "Joined the platform",
-          earned: new Date().toISOString(),
-        },
-      ],
-      history: [
-        {
-          period: "Current Month",
-          wagered: userData.wagered.this_month || 0,
-          rank: leaderboardData.data.monthly.data.findIndex((entry: any) => entry.uid == userId) + 1 || 0,
-          prize: 0,
-        },
-      ],
-    };
-    
-    res.json(userStats);
-  } catch (error) {
-    log(`Error fetching user profile: ${error}`);
-    res.status(500).json({
-      status: "error",
-      message: "Failed to fetch user profile",
-    });
-  }
-}
-
-async function handleAffiliateStats(req: any, res: any) {
-  try {
-    // Use the cached data function instead of making a direct API call
-    const data = await getLeaderboardData();
-
-    // Send the data back to the client immediately
-    res.json(data);
-
-    // Store the leaderboard data in the database for persistence
-    try {
-      // First, let's store affiliate stats for today's data
-      // Store daily stats
-      for (const entry of data.data.today.data) {
-        await pgPool.query(
-          'INSERT INTO affiliate_stats (uid, name, wagered, period, total_wager, commission, timestamp, created_at, updated_at) VALUES ($1, $2, $3, $4, $5, $6, NOW(), NOW(), NOW()) ON CONFLICT (uid, period) DO UPDATE SET name = EXCLUDED.name, wagered = EXCLUDED.wagered, updated_at = NOW()',
-          [entry.uid, entry.name, entry.wagered.today, 'today', entry.wagered.today, 0]
-        );
-      }
-
-      // Store the current wager race data
-      const now = new Date();
-      const currentYear = now.getFullYear();
-      const currentMonth = now.getMonth();
-      const raceId = `${currentYear}${(currentMonth + 1).toString().padStart(2, "0")}`;
-      const endOfMonth = new Date(currentYear, currentMonth + 1, 0, 23, 59, 59);
-      const startDate = new Date(currentYear, currentMonth, 1);
-
-      // Insert or update race
-      await pgPool.query(
-<<<<<<< HEAD
-        'INSERT INTO wager_races (id, title, status, start_date, end_date, prize_pool, created_at, updated_at) VALUES ($1, $2, $3, $4, $5, $6, NOW(), NOW()) ON CONFLICT (id) DO UPDATE SET updated_at = NOW()',
-        [raceId, `Monthly Wager Race - ${new Date(startDate).toLocaleString('default', {month: 'long'})} ${currentYear}`, 'live', startDate, endOfMonth, 500]
-=======
-        'INSERT INTO wager_races (id, title, type, status, start_date, end_date, prize_pool, min_wager, prize_distribution, created_at, updated_at) VALUES ($1, $2, $3, $4, $5, $6, $7, $8, $9, NOW(), NOW()) ON CONFLICT (id) DO UPDATE SET updated_at = NOW()',
-        [raceId, `Monthly Race - ${currentMonth + 1}/${currentYear}`, 'monthly', 'live', startDate, endOfMonth, 500, 10, JSON.stringify({ "1": 50, "2": 30, "3": 20 })]
->>>>>>> a8d3f627
-      );
-
-      // Store the top 10 participants
-      for (const [index, participant] of data.data.monthly.data.slice(0, 10).entries()) {
-        await pgPool.query(
-          'INSERT INTO wager_race_participants (race_id, uid, name, wagered, position, total_wager, created_at, updated_at) VALUES ($1, $2, $3, $4, $5, $6, NOW(), NOW()) ON CONFLICT (race_id, uid) DO UPDATE SET name = EXCLUDED.name, wagered = EXCLUDED.wagered, position = EXCLUDED.position, total_wager = EXCLUDED.total_wager, updated_at = NOW()',
-          [raceId, participant.uid, participant.name, participant.wagered.this_month, index + 1, participant.wagered.this_month]
-        );
-      }
-    } catch (dbError) {
-      // Log database errors but don't fail the request
-      log(`Error storing leaderboard data: ${dbError}`);
-    }
-  } catch (error) {
-    log(`Error fetching leaderboard data: ${error}`);
-    res.status(500).json({
-      status: "error",
-      message: "Failed to fetch leaderboard data",
-      error: error instanceof Error ? error.message : "Unknown error"
-    });
-  }
-}
-
-async function handleAdminLogin(req: any, res: any) {
-  try {
-    const { username, email, password, identifier } = req.body;
-    const userIdentifier = identifier || username || email;
-    
-    if (!userIdentifier || !password) {
-      return res.status(400).json({ 
-        status: "error",
-        message: "Username/email and password required" 
-      });
-    }
-
-    const isEmail = userIdentifier.includes('@');
-    
-    const [admin] = await db
-      .select()
-      .from(schema.users)
-      .where(
-        isEmail 
-          ? eq(schema.users.email, userIdentifier) 
-          : eq(schema.users.username, userIdentifier)
-      )
-      .limit(1);
-
-    if (!admin) {
-      log(`Admin login failed: User not found for identifier ${userIdentifier}`);
-      return res.status(401).json({ 
-        status: "error",
-        message: "Invalid credentials" 
-      });
-    }
-
-    if (!admin.isAdmin) {
-      log(`Admin login failed: User ${userIdentifier} is not an admin`);
-      return res.status(403).json({ 
-        status: "error",
-        message: "Admin privileges required" 
-      });
-    }
-
-    try {
-      const scryptAsync = (await import('crypto')).scrypt;
-      const timingSafeEqual = (await import('crypto')).timingSafeEqual;
-      const promisify = (await import('util')).promisify;
-      
-      const scryptPromise = promisify(scryptAsync);
-      
-      const [hashedPassword, salt] = admin.password.split(".");
-      const hashedPasswordBuf = Buffer.from(hashedPassword, "hex");
-      const suppliedPasswordBuf = await scryptPromise(password, salt, 64) as Buffer;
-      
-      const isMatch = timingSafeEqual(hashedPasswordBuf, suppliedPasswordBuf);
-      
-      if (!isMatch) {
-        log(`Admin login failed: Invalid password for user ${userIdentifier}`);
-        return res.status(401).json({ 
-          status: "error",
-          message: "Invalid credentials" 
-        });
-      }
-    } catch (cryptoError) {
-      log(`Error verifying password: ${cryptoError}`);
-      
-      if (admin.password !== password) {
-        return res.status(401).json({ 
-          status: "error",
-          message: "Invalid credentials" 
-        });
-      }
-    }
-
-    const token = generateToken({ 
-      id: admin.id, 
-      username: admin.username,
-      isAdmin: true 
-    });
-    
-    res.json({ 
-      status: "success",
-      token,
-      user: {
-        id: admin.id,
-        username: admin.username,
-        isAdmin: true
-      }
-    });
-    
-    log(`Admin login successful for user: ${userIdentifier}`);
-  } catch (error) {
-    log(`Error in admin login: ${error}`);
-    res.status(500).json({ 
-      status: "error",
-      message: "Server error" 
-    });
-  }
-}
-
-async function handleAdminUsersRequest(_req: any, res: any) {
-  try {
-    // Fetch users from database
-    /*
-    const dbUsers = await db.query.users.findMany({
-      orderBy: [desc(schema.users.createdAt)]
-    });
-    */
-    // Placeholder implementation
-    const dbUsers: any[] = [];
-
-    res.json({ users: dbUsers });
-  } catch (error) {
-    log(`Error fetching admin users: ${error}`);
-    res.status(500).json({ error: "Server error" });
-  }
-}
-
-async function handleWagerRacesRequest(_req: any, res: any) {
-  try {
-    /*
-    const races = await db.query.wagerRaces.findMany({
-      orderBy: (races, { desc }) => [desc(races.createdAt)],
-    });
-    */
-    // Placeholder implementation
-    const races: any[] = [];
-    res.json({
-      status: "success",
-      data: races,
-    });
-  } catch (error) {
-    log(`Error fetching wager races: ${error}`);
-    res.status(500).json({
-      status: "error",
-      message: "Failed to fetch wager races",
-    });
-  }
-}
-
-async function handleCreateWagerRace(req: any, res: any) {
-  try {
-    /*
-    const race = await db
-      .insert(schema.wagerRaces)
-      .values({
-        ...req.body,
-        createdBy: req.user!.id,
-      })
-      .returning();
-    */
-    // Placeholder implementation
-    const race = [{ id: Date.now(), ...req.body }];
-
-    // Broadcast update to all connected clients
-    wss.clients.forEach((client) => {
-      if (client.readyState === WebSocket.OPEN) {
-        client.send(JSON.stringify({ type: "RACE_UPDATE", data: race[0] }));
-      }
-    });
-
-    res.json({
-      status: "success",
-      message: "Race created successfully",
-      data: race[0],
-    });
-  } catch (error) {
-    log(`Error creating wager race: ${error}`);
-    res.status(500).json({
-      status: "error",
-      message: "Failed to create wager race",
-    });
-  }
-}
-
-function setupWebSocket(httpServer: Server) {
-  wss = new WebSocketServer({ noServer: true });
-
-  httpServer.on("upgrade", (request, socket, head) => {
-    // Skip vite HMR requests
-    if (request.headers["sec-websocket-protocol"] === "vite-hmr") {
-      return;
-    }
-
-    if (request.url === "/ws/leaderboard") {
-      wss.handleUpgrade(request, socket, head, (ws) => {
-        wss.emit("connection", ws, request);
-        handleLeaderboardConnection(ws);
-      });
-    } else if (request.url === "/ws/chat") {
-      wss.handleUpgrade(request, socket, head, (ws) => {
-        wss.emit("connection", ws, request);
-        handleChatConnection(ws);
-      });
-    }
-  });
-}
-
-const chatMessageSchema = z.object({
-  type: z.literal("chat_message"),
-  message: z.string().min(1).max(1000),
-  userId: z.number().optional(),
-  isStaffReply: z.boolean().default(false),
-});
-
-const adminLoginSchema = z.object({
-  // Accept either username, email, or a generic identifier field
-  username: z.string().min(1, "Username is required").optional(),
-  email: z.string().email("Please enter a valid email").optional(),
-  identifier: z.string().min(1, "Email or username is required").optional(),
-  password: z.string().min(1, "Password is required"),
-}).refine(data => !!(data.username || data.email || data.identifier), {
-  message: "Either username, email, or identifier is required",
-  path: ["identifier"] 
-});
-
-async function handleChatConnection(ws: WebSocket) {
-  log("Chat WebSocket client connected");
-  const extendedWs = ws as ExtendedWebSocket;
-  extendedWs.isAlive = true;
-  let pingInterval: NodeJS.Timeout;
-
-  // Setup ping interval
-  pingInterval = setInterval(() => {
-    if (extendedWs.readyState === WebSocket.OPEN) {
-      extendedWs.ping();
-    }
-  }, 30000);
-
-  ws.on("message", async (data) => {
-    try {
-      const message = JSON.parse(data.toString());
-      const result = chatMessageSchema.safeParse(message);
-
-      if (!result.success) {
-        ws.send(
-          JSON.stringify({
-            type: "error",
-            message: "Invalid message format",
-          }),
-        );
-        return;
-      }
-
-      const { message: messageText, userId, isStaffReply } = result.data;
-
-      // Save message to database
-      /*
-      const [savedMessage] = await db
-        .insert(schema.ticketMessages)
-        .values({
-          message: messageText,
-          userId: userId || null,
-          isStaffReply,
-          createdAt: new Date(),
-        })
-        .returning();
-      */
-      // Placeholder implementation
-      const savedMessage = {
-        id: Date.now(),
-        message: messageText,
-        userId: userId || null,
-        createdAt: new Date(),
-        isStaffReply,
-      };
-
-      // Broadcast message to all connected clients
-      const broadcastMessage = {
-        id: savedMessage.id,
-        message: savedMessage.message,
-        userId: savedMessage.userId,
-        createdAt: savedMessage.createdAt,
-        isStaffReply: savedMessage.isStaffReply,
-      };
-
-      wss.clients.forEach((client) => {
-        if (client.readyState === WebSocket.OPEN) {
-          client.send(JSON.stringify(broadcastMessage));
-        }
-      });
-    } catch (error) {
-      log(`Error handling chat message: ${error}`);
-      ws.send(
-        JSON.stringify({
-          type: "error",
-          message: "Failed to process message",
-        }),
-      );
-    }
-  });
-
-  ws.on("close", () => {
-    log("Chat WebSocket client disconnected");
-    clearInterval(pingInterval);
-  });
-
-  ws.on("error", (error) => {
-    log(`WebSocket error: ${error}`);
-    clearInterval(pingInterval);
-    ws.terminate();
-  });
-
-  // Send welcome message
-  const welcomeMessage = {
-    id: Date.now(),
-    message:
-      "Welcome to VIP Support! How can we assist you today? Our team is here to help with any questions or concerns youmay have.",
-    userId: null,
-    createdAt: new Date(),
-    isStaffReply: true,
-  };
-  ws.send(JSON.stringify(welcomeMessage));
+  
+  // Add any other routes here
 }