import { LeaderboardData } from "./leaderboard-cache";
import { log } from "../vite";

/**
<<<<<<< HEAD
 * Provides fallback leaderboard data when the API is unavailable
 * This ensures the application can still function even when external services are down
 * 
 * @returns Fallback leaderboard data
 */
export function getFallbackLeaderboardData(): LeaderboardData {
  log("Using fallback leaderboard data");
  
  // Generate some realistic-looking fallback data
  const fallbackUsers = [
    { uid: "fallback-1", name: "Player1", wagered: { today: 5000, this_week: 25000, this_month: 100000, all_time: 500000 } },
    { uid: "fallback-2", name: "Player2", wagered: { today: 4500, this_week: 22000, this_month: 90000, all_time: 450000 } },
    { uid: "fallback-3", name: "Player3", wagered: { today: 4000, this_week: 20000, this_month: 80000, all_time: 400000 } },
    { uid: "fallback-4", name: "Player4", wagered: { today: 3500, this_week: 18000, this_month: 70000, all_time: 350000 } },
    { uid: "fallback-5", name: "Player5", wagered: { today: 3000, this_week: 15000, this_month: 60000, all_time: 300000 } },
    { uid: "fallback-6", name: "Player6", wagered: { today: 2500, this_week: 12000, this_month: 50000, all_time: 250000 } },
    { uid: "fallback-7", name: "Player7", wagered: { today: 2000, this_week: 10000, this_month: 40000, all_time: 200000 } },
    { uid: "fallback-8", name: "Player8", wagered: { today: 1500, this_week: 8000, this_month: 30000, all_time: 150000 } },
    { uid: "fallback-9", name: "Player9", wagered: { today: 1000, this_week: 5000, this_month: 20000, all_time: 100000 } },
    { uid: "fallback-10", name: "Player10", wagered: { today: 500, this_week: 2500, this_month: 10000, all_time: 50000 } },
  ];
  
  // Sort the data for each time period
  const todayData = [...fallbackUsers].sort((a, b) => b.wagered.today - a.wagered.today);
  const weeklyData = [...fallbackUsers].sort((a, b) => b.wagered.this_week - a.wagered.this_week);
  const monthlyData = [...fallbackUsers].sort((a, b) => b.wagered.this_month - a.wagered.this_month);
  const allTimeData = [...fallbackUsers].sort((a, b) => b.wagered.all_time - a.wagered.all_time);
=======
 * Helper function to check if fallback data is allowed
 * @returns True if fallback data is allowed, false otherwise
 */
export function isFallbackDataAllowed(): boolean {
  return process.env.NODE_ENV !== 'production';
}

/**
 * Creates enhanced fallback data with sample entries for better UX
 * @returns Enhanced fallback leaderboard data or empty data if in production
 */
export function createEnhancedFallbackData(): LeaderboardData {
  // For production, return empty data structure instead of mock data
  if (process.env.NODE_ENV === 'production') {
    // Return empty data structure
    return {
      status: "error",
      metadata: {
        totalUsers: 0,
        lastUpdated: new Date().toISOString(),
      },
      data: {
        today: { data: [] },
        weekly: { data: [] },
        monthly: { data: [] },
        all_time: { data: [] },
      },
    };
  }
  
  // Generate some sample player data
  const generateSamplePlayers = (count: number, multiplier: number = 1) => {
    return Array.from({ length: count }, (_, i) => ({
      uid: `sample-${i}`,
      name: `Player${i + 1}`,
      wagered: {
        today: Math.floor(Math.random() * 10000 * multiplier),
        this_week: Math.floor(Math.random() * 50000 * multiplier),
        this_month: Math.floor(Math.random() * 200000 * multiplier),
        all_time: Math.floor(Math.random() * 1000000 * multiplier)
      }
    }));
  };
  
  // Create sample data for each time period (only in development mode)
  const todayPlayers = generateSamplePlayers(10, 0.5);
  const weeklyPlayers = generateSamplePlayers(15, 1);
  const monthlyPlayers = generateSamplePlayers(20, 2);
  const allTimePlayers = generateSamplePlayers(25, 5);
>>>>>>> a8d3f627
  
  return {
    status: "success",
    metadata: {
      totalUsers: fallbackUsers.length,
      lastUpdated: new Date().toISOString(),
    },
    data: {
      today: { data: todayData },
      weekly: { data: weeklyData },
      monthly: { data: monthlyData },
      all_time: { data: allTimeData },
    },
  };
<<<<<<< HEAD
=======
}

/**
 * Creates fallback data for wager race position
 * @param userId User ID
 * @param username Username
 * @returns Fallback wager race position data or null if in production mode
 */
export function createFallbackWagerRacePosition(userId: string | number, username?: string) {
  // Check if we're in production mode
  if (process.env.NODE_ENV === 'production') {
    return null; // Don't generate fallback data in production
  }
  
  // Generate a random position between 1 and 20
  const position = Math.floor(Math.random() * 20) + 1;
  
  // Generate a previous position that's slightly different
  const previousPosition = Math.max(1, position + (Math.random() > 0.5 ? 1 : -1) * Math.floor(Math.random() * 3));
  
  // Calculate end date (end of current month)
  const now = new Date();
  const endDate = new Date(now.getFullYear(), now.getMonth() + 1, 0, 23, 59, 59);
  
  return {
    position,
    totalParticipants: 100,
    wagerAmount: Math.floor(Math.random() * 50000),
    previousPosition,
    raceType: "monthly",
    raceTitle: "Monthly Wager Race",
    endDate: endDate.toISOString(),
    userId,
    username: username || `User${userId}`
  };
>>>>>>> a8d3f627
}<|MERGE_RESOLUTION|>--- conflicted
+++ resolved
@@ -2,135 +2,73 @@
 import { log } from "../vite";
 
 /**
-<<<<<<< HEAD
- * Provides fallback leaderboard data when the API is unavailable
- * This ensures the application can still function even when external services are down
- * 
- * @returns Fallback leaderboard data
+ * Creates an empty leaderboard data structure
+ * Used when there's no cached data available
+ * @returns Empty but correctly structured leaderboard data
  */
-export function getFallbackLeaderboardData(): LeaderboardData {
-  log("Using fallback leaderboard data");
+export function getEmptyLeaderboardData(): LeaderboardData {
+  log("Creating empty leaderboard data structure");
   
-  // Generate some realistic-looking fallback data
-  const fallbackUsers = [
-    { uid: "fallback-1", name: "Player1", wagered: { today: 5000, this_week: 25000, this_month: 100000, all_time: 500000 } },
-    { uid: "fallback-2", name: "Player2", wagered: { today: 4500, this_week: 22000, this_month: 90000, all_time: 450000 } },
-    { uid: "fallback-3", name: "Player3", wagered: { today: 4000, this_week: 20000, this_month: 80000, all_time: 400000 } },
-    { uid: "fallback-4", name: "Player4", wagered: { today: 3500, this_week: 18000, this_month: 70000, all_time: 350000 } },
-    { uid: "fallback-5", name: "Player5", wagered: { today: 3000, this_week: 15000, this_month: 60000, all_time: 300000 } },
-    { uid: "fallback-6", name: "Player6", wagered: { today: 2500, this_week: 12000, this_month: 50000, all_time: 250000 } },
-    { uid: "fallback-7", name: "Player7", wagered: { today: 2000, this_week: 10000, this_month: 40000, all_time: 200000 } },
-    { uid: "fallback-8", name: "Player8", wagered: { today: 1500, this_week: 8000, this_month: 30000, all_time: 150000 } },
-    { uid: "fallback-9", name: "Player9", wagered: { today: 1000, this_week: 5000, this_month: 20000, all_time: 100000 } },
-    { uid: "fallback-10", name: "Player10", wagered: { today: 500, this_week: 2500, this_month: 10000, all_time: 50000 } },
-  ];
-  
-  // Sort the data for each time period
-  const todayData = [...fallbackUsers].sort((a, b) => b.wagered.today - a.wagered.today);
-  const weeklyData = [...fallbackUsers].sort((a, b) => b.wagered.this_week - a.wagered.this_week);
-  const monthlyData = [...fallbackUsers].sort((a, b) => b.wagered.this_month - a.wagered.this_month);
-  const allTimeData = [...fallbackUsers].sort((a, b) => b.wagered.all_time - a.wagered.all_time);
-=======
- * Helper function to check if fallback data is allowed
- * @returns True if fallback data is allowed, false otherwise
- */
-export function isFallbackDataAllowed(): boolean {
-  return process.env.NODE_ENV !== 'production';
+  return {
+    status: "error",
+    metadata: {
+      totalUsers: 0,
+      lastUpdated: new Date().toISOString(),
+    },
+    data: {
+      today: { data: [] },
+      weekly: { data: [] },
+      monthly: { data: [] },
+      all_time: { data: [] },
+    },
+  };
 }
 
 /**
- * Creates enhanced fallback data with sample entries for better UX
- * @returns Enhanced fallback leaderboard data or empty data if in production
+ * Returns either the cached data or an empty structure if no cache exists
+ * This ensures the application can still function even when external services are down
+ * @param cachedData Optional cached data to return if available
+ * @returns Cached leaderboard data or empty structure
  */
-export function createEnhancedFallbackData(): LeaderboardData {
-  // For production, return empty data structure instead of mock data
-  if (process.env.NODE_ENV === 'production') {
-    // Return empty data structure
+export function getFallbackLeaderboardData(cachedData?: LeaderboardData | null): LeaderboardData {
+  if (cachedData) {
+    log("Using cached leaderboard data as fallback");
+    // Add a timestamp to indicate this is cached data
     return {
-      status: "error",
+      ...cachedData,
       metadata: {
-        totalUsers: 0,
-        lastUpdated: new Date().toISOString(),
-      },
-      data: {
-        today: { data: [] },
-        weekly: { data: [] },
-        monthly: { data: [] },
-        all_time: { data: [] },
-      },
+        ...cachedData.metadata,
+        isCached: true,
+        cachedAt: cachedData.metadata.lastUpdated,
+        servedAt: new Date().toISOString(),
+      }
     };
   }
   
-  // Generate some sample player data
-  const generateSamplePlayers = (count: number, multiplier: number = 1) => {
-    return Array.from({ length: count }, (_, i) => ({
-      uid: `sample-${i}`,
-      name: `Player${i + 1}`,
-      wagered: {
-        today: Math.floor(Math.random() * 10000 * multiplier),
-        this_week: Math.floor(Math.random() * 50000 * multiplier),
-        this_month: Math.floor(Math.random() * 200000 * multiplier),
-        all_time: Math.floor(Math.random() * 1000000 * multiplier)
-      }
-    }));
-  };
-  
-  // Create sample data for each time period (only in development mode)
-  const todayPlayers = generateSamplePlayers(10, 0.5);
-  const weeklyPlayers = generateSamplePlayers(15, 1);
-  const monthlyPlayers = generateSamplePlayers(20, 2);
-  const allTimePlayers = generateSamplePlayers(25, 5);
->>>>>>> a8d3f627
-  
-  return {
-    status: "success",
-    metadata: {
-      totalUsers: fallbackUsers.length,
-      lastUpdated: new Date().toISOString(),
-    },
-    data: {
-      today: { data: todayData },
-      weekly: { data: weeklyData },
-      monthly: { data: monthlyData },
-      all_time: { data: allTimeData },
-    },
-  };
-<<<<<<< HEAD
-=======
+  // If no cached data is available, return an empty structure
+  log("No cached data available, returning empty leaderboard structure");
+  return getEmptyLeaderboardData();
 }
 
 /**
- * Creates fallback data for wager race position
+ * Creates an empty wager race position data structure
+ * Used when there's no cached data available
  * @param userId User ID
  * @param username Username
- * @returns Fallback wager race position data or null if in production mode
+ * @returns Empty but correctly structured wager race position data
  */
-export function createFallbackWagerRacePosition(userId: string | number, username?: string) {
-  // Check if we're in production mode
-  if (process.env.NODE_ENV === 'production') {
-    return null; // Don't generate fallback data in production
-  }
-  
-  // Generate a random position between 1 and 20
-  const position = Math.floor(Math.random() * 20) + 1;
-  
-  // Generate a previous position that's slightly different
-  const previousPosition = Math.max(1, position + (Math.random() > 0.5 ? 1 : -1) * Math.floor(Math.random() * 3));
-  
-  // Calculate end date (end of current month)
-  const now = new Date();
-  const endDate = new Date(now.getFullYear(), now.getMonth() + 1, 0, 23, 59, 59);
-  
+export function getEmptyWagerRacePosition(userId: string | number, username?: string) {
   return {
-    position,
-    totalParticipants: 100,
-    wagerAmount: Math.floor(Math.random() * 50000),
-    previousPosition,
-    raceType: "monthly",
-    raceTitle: "Monthly Wager Race",
-    endDate: endDate.toISOString(),
+    position: 0,
+    totalParticipants: 0,
+    wagerAmount: 0,
+    previousPosition: 0,
+    raceType: "unknown",
+    raceTitle: "Data Unavailable",
+    endDate: null,
     userId,
-    username: username || `User${userId}`
+    username: username || `User${userId}`,
+    error: "Data currently unavailable",
+    isCached: false
   };
->>>>>>> a8d3f627
 }