import express from "express";
import testEmailRouter from './routes/test-email';
import cookieParser from "cookie-parser";
import { registerRoutes } from "./routes";
import { setupVite, serveStatic, log } from "./vite";
import { db, pgPool, initDatabase } from "../db/connection";
import { promisify } from "util";
import { exec } from "child_process";
import { createServer } from "http";
import { initializeAdmin } from "./middleware/admin";
// Telegram bot has been moved to a standalone service
// See telegrambotcreationguide.md for details
import {
  apiRateLimiter,
  affiliateRateLimiter,
  raceRateLimiter,
} from "./middleware/rate-limiter";
import { errorHandler, notFoundHandler } from "./middleware/error-handler";
import fetch from "node-fetch";
import helmet from "helmet";
import nodemailer from 'nodemailer';

const execAsync = promisify(exec);
const app = express();
const PORT = process.env.PORT || process.env.API_PORT || 5000;
app.set('port', PORT);

async function setupMiddleware() {
  // Security middleware
  if (process.env.NODE_ENV === 'production') {
    // Use helmet in production for security headers
    app.use(helmet({
      contentSecurityPolicy: {
        directives: {
          defaultSrc: ["'self'"],
          scriptSrc: ["'self'", "'unsafe-inline'", "'unsafe-eval'"],
          styleSrc: ["'self'", "'unsafe-inline'", "https://fonts.googleapis.com"],
          imgSrc: ["'self'", "data:", "https://*"],
          fontSrc: ["'self'", "https://fonts.gstatic.com"],
          connectSrc: ["'self'", "https://*"],
        },
      },
      crossOriginEmbedderPolicy: false, // Allow embedding of resources
      crossOriginResourcePolicy: { policy: "cross-origin" }, // Allow cross-origin resource sharing
    }));
  }

  // Basic middleware
  app.use(express.json());
app.use('/api', testEmailRouter);
  app.use(express.urlencoded({ extended: false }));
  app.use(cookieParser());

  // Request logging
  app.use(requestLogger);

  // Rate limiters - apply before routes but after basic middleware
  app.use("/api", apiRateLimiter);
  app.use("/api/affiliate/stats", affiliateRateLimiter);
  app.use("/api/races", raceRateLimiter);

  // Enhanced health check endpoint with database status
  app.get("/api/health", async (_req, res) => {
    try {
      // Test connection by running a simple query
      const client = await pgPool.connect();
      await client.query('SELECT NOW()');
      client.release();

      res.json({ 
        status: "healthy",
        environment: process.env.NODE_ENV || 'development',
        timestamp: new Date().toISOString(),
        services: {
          database: {
            status: "connected"
          },
          api: {
            status: "running",
            uptime: process.uptime()
          }
        }
      });
    } catch (error) {
      res.status(500).json({
        status: "error",
        message: error instanceof Error ? error.message : "Unknown error",
        timestamp: new Date().toISOString()
      });
    }
  });

  // Telegram bot status endpoint (placeholder)
  // The actual Telegram bot is now a standalone service
  // See telegrambotcreationguide.md for details
  app.get("/api/telegram/status", (_req, res) => {
    res.json({
      status: "ok",
      telegramBot: {
        status: "external",
        message: "Telegram bot is now a standalone service. See telegrambotcreationguide.md for details."
      },
      timestamp: new Date().toISOString(),
    });
  });
}

function requestLogger(
  req: express.Request,
  res: express.Response,
  next: express.NextFunction,
) {
  const start = Date.now();
  const path = req.path;
  let capturedResponse: Record<string, any> | undefined;

  const originalJson = res.json;
  res.json = function (body, ...args) {
    capturedResponse = body;
    return originalJson.apply(res, [body, ...args]);
  };

  res.on("finish", () => {
    if (path.startsWith("/api")) {
      const duration = Date.now() - start;
      let logMessage = `${req.method} ${path} ${res.statusCode} in ${duration}ms`;
      if (capturedResponse) {
        logMessage += ` :: ${JSON.stringify(capturedResponse)}`;
      }
      log(logMessage.slice(0, 79) + (logMessage.length > 79 ? "…" : ""));
    }
  });

  next();
}

// Legacy error handler - keeping for reference but using the new one from middleware
function legacyErrorHandler(
  err: Error,
  _req: express.Request,
  res: express.Response,
  _next: express.NextFunction,
) {
  console.error("Server error:", err);
  res.status(500).json({ error: err.message || "Internal Server Error" });
}

async function checkDatabase() {
  try {
    const result = await initDatabase();

    if (result) {
      log("Database connection successful");
      return true;
    } else {
      log("Database connection failed");
      return false;
    }
  } catch (error) {
    console.error("Database connection error:", error);
    return false;
  }
}

async function cleanupPort() {
  try {
    await execAsync(`lsof -ti:${PORT} | xargs kill -9`);
    // Wait for port to be released
    await new Promise((resolve) => setTimeout(resolve, 1000));
    log(`Port ${PORT} is now available`);
    return true;
  } catch (error) {
    log("No existing process found on port " + PORT);
    return true;
  }
}

async function waitForPort(port: number, retries = 5): Promise<boolean> {
  for (let i = 0; i < retries; i++) {
    try {
      const response = await fetch(`http://0.0.0.0:${port}/api/health`);
      if (response.ok) {
        log(`Server is ready on port ${port}`);
        return true;
      }
    } catch (error) {
      await new Promise((resolve) => setTimeout(resolve, 1000));
    }
  }
  return false;
}

async function startServer() {
  try {
    log("Starting server initialization...");

    // Ensure database is ready
    if (!(await checkDatabase())) {
      throw new Error("Database connection failed");
    }

    // Ensure port is available
    if (!(await cleanupPort())) {
      throw new Error("Failed to clean up port");
    }

    const server = createServer(app);

    // Setup middleware first
    await setupMiddleware();

    // Then register routes
    registerRoutes(app);
    app.use('/api', testEmailRouter); // Register test email route
    initializeAdmin().catch(console.error);

    // Telegram bot is now a standalone service
    // See telegrambotcreationguide.md for details

    if (app.get("env") === "development") {
      await setupVite(app, server);
    } else {
      serveStatic(app);
    }

    // Add 404 handler after all routes
    app.use("*", notFoundHandler);

    // Add error handler as the last middleware
    app.use(errorHandler);

    log("All middleware and routes registered");

    // Start server with proper error handling
    await new Promise<void>((resolve, reject) => {
      server
        .listen(PORT, "0.0.0.0")
        .once("error", (err: NodeJS.ErrnoException) => {
          if (err.code === "EADDRINUSE") {
            log(`Port ${PORT} is in use, attempting to free it...`);
            cleanupPort().then(() => {
              server.listen(PORT, "0.0.0.0");
            });
          } else {
            reject(err);
          }
        })
        .once("listening", () => {
          log(`Server running on port ${PORT} (http://0.0.0.0:${PORT})`);
          resolve();
        });
    });

    // Wait for server to be ready
    if (!(await waitForPort(PORT))) {
      throw new Error("Server failed to become ready");
    }
  } catch (error) {
    console.error("Failed to start application:", error);
    process.exit(1);
  }
}

// Function to close database connections
async function closeDatabaseConnections() {
  try {
    log("Closing database connections...");
    // Close Drizzle ORM connection if needed

    // Close PostgreSQL connection pool
    await pgPool.end();
    log("Database connections closed successfully");
    return true;
  } catch (error) {
    console.error("Error closing database connections:", error);
    return false;
  }
}

// Graceful shutdown handler
async function gracefulShutdown(signal: string) {
  log(`Received ${signal} signal. Shutting down gracefully...`);
<<<<<<< HEAD
  
  // Telegram bot is now a standalone service
  
=======

  // Stop the Telegram bot
  stopBot();

>>>>>>> 46c5c828
  // Close database connections
  await closeDatabaseConnections();

  // Add any other cleanup tasks here

  log("All connections closed. Exiting process.");
  process.exit(0);
}

// Add shutdown handlers
process.on("SIGTERM", () => gracefulShutdown("SIGTERM"));
process.on("SIGINT", () => gracefulShutdown("SIGINT"));

startServer();<|MERGE_RESOLUTION|>--- conflicted
+++ resolved
@@ -280,16 +280,10 @@
 // Graceful shutdown handler
 async function gracefulShutdown(signal: string) {
   log(`Received ${signal} signal. Shutting down gracefully...`);
-<<<<<<< HEAD
-  
-  // Telegram bot is now a standalone service
-  
-=======
 
   // Stop the Telegram bot
   stopBot();
 
->>>>>>> 46c5c828
   // Close database connections
   await closeDatabaseConnections();
 
