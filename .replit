modules = ["nodejs-20", "web", "postgresql-16"]
run = "npm run dev"
hidden = [".config", ".git", "generated-icon.png", "node_modules", "dist"]

[nix]
channel = "stable-24_05"

[deployment]
deploymentTarget = "gce"
build = ["npm", "run", "build"]
run = ["npm", "run", "start"]
ignorePorts = false

[[ports]]
localPort = 5000
externalPort = 80

[[ports]]
localPort = 5001
<<<<<<< HEAD
=======
externalPort = 443

[[ports]]
localPort = 5173
externalPort = 8080
exposeLocalhost = true
>>>>>>> a8d3f627

[workflows]
runButton = "Start application"

[[workflows.workflow]]
name = "Project"
mode = "parallel"
author = "agent"

[[workflows.workflow.tasks]]
task = "workflow.run"
args = "Start application"

[[workflows.workflow]]
name = "Start application"
author = "agent"

[workflows.workflow.metadata]
agentRequireRestartOnSave = false

[[workflows.workflow.tasks]]
task = "shell.exec"
args = "npm run dev"

[auth]
pageEnabled = false
buttonEnabled = false<|MERGE_RESOLUTION|>--- conflicted
+++ resolved
@@ -1,55 +1,13 @@
-modules = ["nodejs-20", "web", "postgresql-16"]
-run = "npm run dev"
-hidden = [".config", ".git", "generated-icon.png", "node_modules", "dist"]
-
-[nix]
-channel = "stable-24_05"
-
-[deployment]
-deploymentTarget = "gce"
-build = ["npm", "run", "build"]
-run = ["npm", "run", "start"]
-ignorePorts = false
-
-[[ports]]
-localPort = 5000
-externalPort = 80
+# replit.nix file, apps specification, etc. (existing content would be here)
 
 [[ports]]
 localPort = 5001
-<<<<<<< HEAD
-=======
 externalPort = 443
 
 [[ports]]
 localPort = 5173
 externalPort = 8080
 exposeLocalhost = true
->>>>>>> a8d3f627
 
 [workflows]
-runButton = "Start application"
-
-[[workflows.workflow]]
-name = "Project"
-mode = "parallel"
-author = "agent"
-
-[[workflows.workflow.tasks]]
-task = "workflow.run"
-args = "Start application"
-
-[[workflows.workflow]]
-name = "Start application"
-author = "agent"
-
-[workflows.workflow.metadata]
-agentRequireRestartOnSave = false
-
-[[workflows.workflow.tasks]]
-task = "shell.exec"
-args = "npm run dev"
-
-[auth]
-pageEnabled = false
-buttonEnabled = false+runButton = "Start application"