import { useQuery, useQueryClient } from "@tanstack/react-query";
import { useState, useEffect, useRef } from "react";
import { useLoading } from "@/contexts/LoadingContext";

export type TimePeriod = "today" | "weekly" | "monthly" | "all_time";

type Wager = {
  today: number;
  this_week: number;
  this_month: number;
  all_time: number;
};

type Entry = {
  uid: string;
  name: string;
  wagered: Wager;
  lastUpdate?: string;
};

type PeriodData = {
  data: Entry[];
};

type APIResponse = {
  status: string;
  metadata: {
    totalUsers: number;
    lastUpdated: string;
  };
  data: {
    today: PeriodData;
    weekly: PeriodData;
    monthly: PeriodData;
    all_time: PeriodData;
    [key: string]: PeriodData; // Add index signature to allow string indexing
  };
};

// Error class for API-specific errors
class LeaderboardAPIError extends Error {
  status: number;
  details: string;

  constructor(message: string, status: number, details: string) {
    super(message);
    this.name = "LeaderboardAPIError";
    this.status = status;
    this.details = details;
  }
}

// Create a constant key for the affiliate stats endpoint to avoid string duplication
export const AFFILIATE_STATS_KEY = "/api/affiliate/stats";

// Helper function to create fallback response data
function createFallbackResponse(): APIResponse {
  const now = new Date().toISOString();
  const fallbackUsers = [
    { uid: "fallback-1", name: "Player1", wagered: { today: 5000, this_week: 25000, this_month: 100000, all_time: 500000 } },
    { uid: "fallback-2", name: "Player2", wagered: { today: 4500, this_week: 22000, this_month: 90000, all_time: 450000 } },
    { uid: "fallback-3", name: "Player3", wagered: { today: 4000, this_week: 20000, this_month: 80000, all_time: 400000 } },
    { uid: "fallback-4", name: "Player4", wagered: { today: 3500, this_week: 18000, this_month: 70000, all_time: 350000 } },
    { uid: "fallback-5", name: "Player5", wagered: { today: 3000, this_week: 15000, this_month: 60000, all_time: 300000 } },
  ];
  
  return {
    status: "success",
    metadata: {
      totalUsers: fallbackUsers.length,
      lastUpdated: now,
    },
    data: {
      today: { data: [...fallbackUsers] },
      weekly: { data: [...fallbackUsers] },
      monthly: { data: [...fallbackUsers] },
      all_time: { data: [...fallbackUsers] },
    },
  };
}

export function useLeaderboard(timePeriod: TimePeriod, page: number = 1) {
  const queryClient = useQueryClient();
  const { startLoadingFor, stopLoadingFor, isLoadingFor } = useLoading();
  const loadingKey = `leaderboard-${timePeriod}`;

  // Create a state for detailed error information
  const [errorDetails, setErrorDetails] = useState<string | null>(null);

  // Track if this is the initial load
  const isInitialLoadRef = useRef(true);

  // Track fetch attempts for better error handling
  const fetchAttemptsRef = useRef(0);

  useEffect(() => {
    // Reset error details when time period changes
    setErrorDetails(null);
    fetchAttemptsRef.current = 0;

    // Start loading when period changes
    if (!isLoadingFor(loadingKey)) {
      startLoadingFor(loadingKey, "spinner", 500);
    }

    return () => {
      // Clean up loading state when component unmounts or period changes
      if (isLoadingFor(loadingKey)) {
        stopLoadingFor(loadingKey);
      }
    };
  }, [timePeriod, loadingKey, startLoadingFor, stopLoadingFor, isLoadingFor]);

  const { data, isLoading, error, refetch } = useQuery<APIResponse>({
    // Unique key for React Query cache - changes when time period or page changes
    queryKey: [AFFILIATE_STATS_KEY, timePeriod, page],
    queryFn: async () => {
      try {
        console.log(`Fetching leaderboard data for period: ${timePeriod}, page: ${page}`);
        fetchAttemptsRef.current += 1;

        // Start loading state if not already loading
        if (!isLoadingFor(loadingKey)) {
          startLoadingFor(loadingKey, "spinner", 500);
        }

        // Check if we already have the data in the query cache
        const existingData = queryClient.getQueryData<APIResponse>([
          AFFILIATE_STATS_KEY,
        ]);

        if (existingData && !isInitialLoadRef.current) {
          console.log('Using cached leaderboard data');
          return existingData;
        }

        // Add timeout to prevent hanging requests
        const controller = new AbortController();
        const timeoutId = setTimeout(() => controller.abort(), 10000); // 10 second timeout
        
        let freshData: APIResponse;
        
        try {
          // Only make one API call with no time period parameter, and get all data at once
<<<<<<< HEAD
          console.log(`Making API call to ${AFFILIATE_STATS_KEY}?page=${page}&limit=100`);
          const response = await fetch(
            `${AFFILIATE_STATS_KEY}?page=${page}&limit=100`,
            {
              headers: {
                Accept: "application/json",
              },
              // Add cache control headers to prevent browser caching
              cache: "no-cache",
              signal: controller.signal
            },
          );
          
          // Clear the timeout
          clearTimeout(timeoutId);

          // Check for rate limiting
          if (response.status === 429) {
            console.warn('API rate limit exceeded. Using cached data or fallback.');
            setErrorDetails('API rate limit exceeded. Please try again later.');
            
            // If we have cached data, use it
=======
          const url = `${AFFILIATE_STATS_KEY}?page=${page}&limit=100&_t=${Date.now()}`;
          console.log(`Making API call to ${url}`);

          // Try multiple endpoints with fallbacks
          const endpoints = [
            url,
            // Add fallback endpoints if needed
            `/api/affiliate/stats/fallback?page=${page}&limit=100&_t=${Date.now()}`
          ];

          let response = null;
          let errorMessages = [];

          // Try each endpoint until one succeeds
          for (const endpoint of endpoints) {
            try {
              console.log(`Attempting to fetch from: ${endpoint}`);
              response = await fetch(endpoint, {
                headers: {
                  Accept: "application/json",
                },
                // Add cache control headers to prevent browser caching
                cache: "no-cache",
                signal: controller.signal,
              });

              if (response.ok) {
                console.log(`Successfully fetched from: ${endpoint}`);
                break; // Exit the loop if successful
              } else {
                const errorText = await response.text();
                errorMessages.push(`API error (${response.status}) from ${endpoint}: ${errorText}`);
                console.error(errorMessages[errorMessages.length - 1]);
                response = null; // Reset response to try next endpoint
              }
            } catch (endpointError) {
              errorMessages.push(`Failed to fetch from ${endpoint}: ${endpointError instanceof Error ? endpointError.message : String(endpointError)}`);
              console.error(errorMessages[errorMessages.length - 1]);
            }
          }

          clearTimeout(timeoutId);

          // If all endpoints failed
          if (!response || !response.ok) {
            console.error('All endpoints failed:', errorMessages.join('; '));
            setErrorDetails(errorMessages.join('; '));

            // Check if we have existing data we can use as fallback
>>>>>>> a8d3f627
            if (existingData) {
              console.log('Using stale cached data due to rate limiting');
              return existingData;
            }
<<<<<<< HEAD
            
            // Otherwise create fallback data
            return createFallbackResponse();
          }

          if (!response.ok) {
            const errorText = await response.text();
            console.error(`API error (${response.status}): ${errorText}`);
            setErrorDetails(`Status: ${response.status}, Details: ${errorText}`);
            
            // If we have cached data, use it even if it's stale
=======

            // Create fallback data structure
            console.log('Creating fallback data structure');
            return createFallbackData();
          }

          const freshData = (await response.json()) as APIResponse;
          console.log('Received fresh leaderboard data');

          // Validate the data structure
          if (!freshData || !freshData.data) {
            console.error('Invalid API response structure');
            setErrorDetails('Invalid API response structure');

            // Check if we have existing data we can use as fallback
>>>>>>> a8d3f627
            if (existingData) {
              console.log('Using stale cached data due to API error');
              return existingData;
            }
<<<<<<< HEAD
            
            throw new LeaderboardAPIError(
              `HTTP error! status: ${response.status}`,
              response.status,
              errorText
            );
          }

          freshData = (await response.json()) as APIResponse;
          console.log('Received fresh leaderboard data:', freshData);
          
        } catch (fetchError) {
          // Clear the timeout if there was an error
          clearTimeout(timeoutId);
          
          // Handle timeout errors
          if (fetchError instanceof DOMException && fetchError.name === 'AbortError') {
            console.error('Request timed out after 10 seconds');
            setErrorDetails('Request timed out. Please try again later.');
            
            // If we have cached data, use it even if it's stale
            if (existingData) {
              console.log('Using stale cached data due to timeout');
              return existingData;
            }
            
            // Otherwise create fallback data
            return createFallbackResponse();
          }
          
          // Re-throw other fetch errors
          throw fetchError;
        }
        
        // Validate the data structure
        if (!freshData || !freshData.data) {
          console.error('Invalid API response structure:', freshData);
          setErrorDetails('Invalid API response structure');
          
          // If we have cached data, use it even if it's stale
          if (existingData) {
            console.log('Using stale cached data due to invalid response');
            return existingData;
          }
          
          // Otherwise create fallback data
          return createFallbackResponse();
        }
        
        // Validate period data exists
        if (!freshData.data[timePeriod]) {
          console.log(`Missing data for period: ${timePeriod}, creating empty array`);
          
          // Create empty data structure for the missing period
          freshData.data[timePeriod] = { data: [] };
=======

            // Create fallback data structure
            console.log('Creating fallback data structure');
            return createFallbackData();
          }

          // Validate period data exists
          if (!freshData.data[timePeriod]) {
            console.error(`Missing data for period: ${timePeriod}`);
            setErrorDetails(`Missing data for period: ${timePeriod}`);

            // Create empty data structure for the missing period
            freshData.data[timePeriod] = { data: [] };
          }

          // Ensure each entry has the expected structure
          const validPeriods = ['today', 'weekly', 'monthly', 'all_time'];
          validPeriods.forEach(period => {
            if (!freshData.data[period]) {
              freshData.data[period] = { data: [] };
            }

            if (Array.isArray(freshData.data[period].data)) {
              freshData.data[period].data = freshData.data[period].data.map((entry: any) => {
                // Ensure entry has required fields
                if (!entry.uid) entry.uid = `unknown-${Math.random().toString(36).substring(2, 9)}`;
                if (!entry.name) entry.name = 'Unknown Player';
                if (!entry.wagered) {
                  entry.wagered = {
                    today: 0,
                    this_week: 0,
                    this_month: 0,
                    all_time: 0
                  };
                }
                return entry as Entry;
              });
            } else {
              // If data is not an array, initialize it as an empty array
              freshData.data[period].data = [];
            }
          });

          // Cache the full response
          queryClient.setQueryData([AFFILIATE_STATS_KEY], freshData);

          // Mark initial load as complete
          isInitialLoadRef.current = false;

          return freshData;
        } catch (fetchError) {
          clearTimeout(timeoutId);
          throw fetchError;
>>>>>>> a8d3f627
        }
        
        // Ensure each entry has the expected structure
        const validPeriods = ['today', 'weekly', 'monthly', 'all_time'];
        validPeriods.forEach(period => {
          if (!freshData.data[period]) {
            freshData.data[period] = { data: [] };
          }
          
          if (Array.isArray(freshData.data[period].data)) {
            freshData.data[period].data = freshData.data[period].data.map((entry: any) => {
              // Ensure entry has required fields
              if (!entry.uid) entry.uid = `unknown-${Math.random().toString(36).substring(2, 9)}`;
              if (!entry.name) entry.name = 'Unknown Player';
              if (!entry.wagered) {
                entry.wagered = {
                  today: 0,
                  this_week: 0,
                  this_month: 0,
                  all_time: 0
                };
              }
              return entry as Entry;
            });
          } else {
            // If data is not an array, initialize it as an empty array
            freshData.data[period].data = [];
          }
        });
        
        // Cache the full response
        queryClient.setQueryData([AFFILIATE_STATS_KEY], freshData);
        
        // Mark initial load as complete
        isInitialLoadRef.current = false;
        
        return freshData;
      } catch (err) {
        console.error('Error fetching leaderboard data:', err);

        if (err instanceof LeaderboardAPIError) {
          setErrorDetails(`API Error (${err.status}): ${err.details}`);
        } else {
          setErrorDetails(err instanceof Error ? err.message : String(err));
        }
<<<<<<< HEAD
        
        throw err;
=======

        // Check if we have existing data we can use as fallback
        const existingData = queryClient.getQueryData<APIResponse>([AFFILIATE_STATS_KEY]);
        if (existingData) {
          console.log('Using existing data as fallback due to error');
          return existingData;
        }

        // Create fallback data structure with sample data for better user experience
        console.log('Creating fallback data structure');
        return createFallbackData();
>>>>>>> a8d3f627
      } finally {
        // Stop loading regardless of success or failure
        if (isLoadingFor(loadingKey)) {
          stopLoadingFor(loadingKey);
        }
      }
    },
    refetchInterval: 60000, // 1 minute
    staleTime: 55000, // Just under the refetch interval
    gcTime: 5 * 60 * 1000, // 5 minutes
    // Add retry logic
    retry: 3,
    retryDelay: (attemptIndex) => Math.min(1000 * 2 ** attemptIndex, 30000),
  });

<<<<<<< HEAD
=======
  // Helper function to create fallback data
  function createFallbackData(): APIResponse {
    return {
      status: "success",
      metadata: {
        totalUsers: 0,
        lastUpdated: new Date().toISOString(),
      },
      data: {
        today: { data: [] },
        weekly: { data: [] },
        monthly: { data: [] },
        all_time: { data: [] },
      },
    };
  }

  function createFallbackDataWithSamples(): APIResponse {
    return createFallbackData(); // Use empty data instead of fake samples
  }

>>>>>>> a8d3f627
  const periodKey = timePeriod;

  // Log when data changes
  useEffect(() => {
    if (data) {
      console.log(`Leaderboard data updated for period: ${timePeriod}`);
    }
    if (error) {
      console.error(`Error loading leaderboard data for ${timePeriod}:`, error);
    }
  }, [data, error, timePeriod]);

  // Create a fallback empty data structure if data is missing
  const fallbackData: Entry[] = [];

  // Extract the data for the requested time period, with fallback
  const periodData = data?.data?.[periodKey]?.data || fallbackData;

  // Stop loading when data is available or on error
  useEffect(() => {
    if ((!isLoading && data) || error) {
      if (isLoadingFor(loadingKey)) {
        stopLoadingFor(loadingKey);
      }
    }
  }, [isLoading, data, error, loadingKey, isLoadingFor, stopLoadingFor]);

  return {
    data: periodData,
    isLoading: isLoading || isLoadingFor(loadingKey),
    error,
    errorDetails,
    refetch,
    totalUsers: data?.metadata?.totalUsers || 0,
    lastUpdated: data?.metadata?.lastUpdated || "",
    fetchAttempts: fetchAttemptsRef.current
  };
}

// Custom hook to access just the totals from the affiliate stats
export function useWagerTotals() {
  const queryClient = useQueryClient();

  return useQuery({
    queryKey: ["wager-total"],
    queryFn: async () => {
      // Try to use existing data first
      const existingData = queryClient.getQueryData<APIResponse>([
        AFFILIATE_STATS_KEY,
      ]);

      if (existingData) {
        const total = existingData?.data?.all_time?.data?.reduce(
          (sum: number, entry: Entry) => {
            return sum + (entry?.wagered?.all_time || 0);
          },
          0,
        );
        return total || 0;
      }

      // If no existing data, fetch new data
      const response = await fetch(AFFILIATE_STATS_KEY);
      const data = await response.json() as APIResponse;

      // Store the full response in the query cache
      queryClient.setQueryData([AFFILIATE_STATS_KEY], data);

      const total = data?.data?.all_time?.data?.reduce((sum: number, entry: Entry) => {
        return sum + (entry?.wagered?.all_time || 0);
      }, 0);

      return total || 0;
    },
    staleTime: 60000, // 1 minute
    refetchInterval: 300000, // 5 minutes
  });
}<|MERGE_RESOLUTION|>--- conflicted
+++ resolved
@@ -1,6 +1,7 @@
 import { useQuery, useQueryClient } from "@tanstack/react-query";
 import { useState, useEffect, useRef } from "react";
 import { useLoading } from "@/contexts/LoadingContext";
+import { useToast } from "@/hooks/use-toast";
 
 export type TimePeriod = "today" | "weekly" | "monthly" | "all_time";
 
@@ -22,11 +23,14 @@
   data: Entry[];
 };
 
-type APIResponse = {
+export type APIResponse = {
   status: string;
   metadata: {
     totalUsers: number;
     lastUpdated: string;
+    isCached?: boolean;
+    cachedAt?: string;
+    servedAt?: string;
   };
   data: {
     today: PeriodData;
@@ -53,28 +57,20 @@
 // Create a constant key for the affiliate stats endpoint to avoid string duplication
 export const AFFILIATE_STATS_KEY = "/api/affiliate/stats";
 
-// Helper function to create fallback response data
-function createFallbackResponse(): APIResponse {
-  const now = new Date().toISOString();
-  const fallbackUsers = [
-    { uid: "fallback-1", name: "Player1", wagered: { today: 5000, this_week: 25000, this_month: 100000, all_time: 500000 } },
-    { uid: "fallback-2", name: "Player2", wagered: { today: 4500, this_week: 22000, this_month: 90000, all_time: 450000 } },
-    { uid: "fallback-3", name: "Player3", wagered: { today: 4000, this_week: 20000, this_month: 80000, all_time: 400000 } },
-    { uid: "fallback-4", name: "Player4", wagered: { today: 3500, this_week: 18000, this_month: 70000, all_time: 350000 } },
-    { uid: "fallback-5", name: "Player5", wagered: { today: 3000, this_week: 15000, this_month: 60000, all_time: 300000 } },
-  ];
-  
+// Helper function to create empty fallback response data
+function createEmptyFallbackResponse(): APIResponse {
   return {
-    status: "success",
+    status: "error",
     metadata: {
-      totalUsers: fallbackUsers.length,
-      lastUpdated: now,
+      totalUsers: 0,
+      lastUpdated: new Date().toISOString(),
+      isCached: false
     },
     data: {
-      today: { data: [...fallbackUsers] },
-      weekly: { data: [...fallbackUsers] },
-      monthly: { data: [...fallbackUsers] },
-      all_time: { data: [...fallbackUsers] },
+      today: { data: [] },
+      weekly: { data: [] },
+      monthly: { data: [] },
+      all_time: { data: [] },
     },
   };
 }
@@ -82,21 +78,30 @@
 export function useLeaderboard(timePeriod: TimePeriod, page: number = 1) {
   const queryClient = useQueryClient();
   const { startLoadingFor, stopLoadingFor, isLoadingFor } = useLoading();
+  const { toast } = useToast();
   const loadingKey = `leaderboard-${timePeriod}`;
 
   // Create a state for detailed error information
   const [errorDetails, setErrorDetails] = useState<string | null>(null);
+  
+  // Track if cached data is being shown
+  const [isShowingCachedData, setIsShowingCachedData] = useState(false);
 
   // Track if this is the initial load
   const isInitialLoadRef = useRef(true);
 
   // Track fetch attempts for better error handling
   const fetchAttemptsRef = useRef(0);
+  
+  // Track if a cached data toast has been shown
+  const hasShownCachedToastRef = useRef(false);
 
   useEffect(() => {
     // Reset error details when time period changes
     setErrorDetails(null);
     fetchAttemptsRef.current = 0;
+    hasShownCachedToastRef.current = false;
+    setIsShowingCachedData(false);
 
     // Start loading when period changes
     if (!isLoadingFor(loadingKey)) {
@@ -138,11 +143,8 @@
         const controller = new AbortController();
         const timeoutId = setTimeout(() => controller.abort(), 10000); // 10 second timeout
         
-        let freshData: APIResponse;
-        
         try {
-          // Only make one API call with no time period parameter, and get all data at once
-<<<<<<< HEAD
+          // Make API call
           console.log(`Making API call to ${AFFILIATE_STATS_KEY}?page=${page}&limit=100`);
           const response = await fetch(
             `${AFFILIATE_STATS_KEY}?page=${page}&limit=100`,
@@ -165,65 +167,33 @@
             setErrorDetails('API rate limit exceeded. Please try again later.');
             
             // If we have cached data, use it
-=======
-          const url = `${AFFILIATE_STATS_KEY}?page=${page}&limit=100&_t=${Date.now()}`;
-          console.log(`Making API call to ${url}`);
-
-          // Try multiple endpoints with fallbacks
-          const endpoints = [
-            url,
-            // Add fallback endpoints if needed
-            `/api/affiliate/stats/fallback?page=${page}&limit=100&_t=${Date.now()}`
-          ];
-
-          let response = null;
-          let errorMessages = [];
-
-          // Try each endpoint until one succeeds
-          for (const endpoint of endpoints) {
-            try {
-              console.log(`Attempting to fetch from: ${endpoint}`);
-              response = await fetch(endpoint, {
-                headers: {
-                  Accept: "application/json",
-                },
-                // Add cache control headers to prevent browser caching
-                cache: "no-cache",
-                signal: controller.signal,
-              });
-
-              if (response.ok) {
-                console.log(`Successfully fetched from: ${endpoint}`);
-                break; // Exit the loop if successful
-              } else {
-                const errorText = await response.text();
-                errorMessages.push(`API error (${response.status}) from ${endpoint}: ${errorText}`);
-                console.error(errorMessages[errorMessages.length - 1]);
-                response = null; // Reset response to try next endpoint
-              }
-            } catch (endpointError) {
-              errorMessages.push(`Failed to fetch from ${endpoint}: ${endpointError instanceof Error ? endpointError.message : String(endpointError)}`);
-              console.error(errorMessages[errorMessages.length - 1]);
-            }
-          }
-
-          clearTimeout(timeoutId);
-
-          // If all endpoints failed
-          if (!response || !response.ok) {
-            console.error('All endpoints failed:', errorMessages.join('; '));
-            setErrorDetails(errorMessages.join('; '));
-
-            // Check if we have existing data we can use as fallback
->>>>>>> a8d3f627
             if (existingData) {
               console.log('Using stale cached data due to rate limiting');
-              return existingData;
-            }
-<<<<<<< HEAD
-            
-            // Otherwise create fallback data
-            return createFallbackResponse();
+              setIsShowingCachedData(true);
+              
+              // Show toast notification only once per session
+              if (!hasShownCachedToastRef.current) {
+                toast({
+                  title: "Using cached data",
+                  description: "We're currently showing previously loaded data due to API limitations.",
+                  variant: "default"
+                });
+                hasShownCachedToastRef.current = true;
+              }
+              
+              return {
+                ...existingData,
+                metadata: {
+                  ...existingData.metadata,
+                  isCached: true,
+                  cachedAt: existingData.metadata.lastUpdated,
+                  servedAt: new Date().toISOString()
+                }
+              };
+            }
+            
+            // Otherwise create empty fallback data
+            return createEmptyFallbackResponse();
           }
 
           if (!response.ok) {
@@ -232,28 +202,30 @@
             setErrorDetails(`Status: ${response.status}, Details: ${errorText}`);
             
             // If we have cached data, use it even if it's stale
-=======
-
-            // Create fallback data structure
-            console.log('Creating fallback data structure');
-            return createFallbackData();
-          }
-
-          const freshData = (await response.json()) as APIResponse;
-          console.log('Received fresh leaderboard data');
-
-          // Validate the data structure
-          if (!freshData || !freshData.data) {
-            console.error('Invalid API response structure');
-            setErrorDetails('Invalid API response structure');
-
-            // Check if we have existing data we can use as fallback
->>>>>>> a8d3f627
             if (existingData) {
               console.log('Using stale cached data due to API error');
-              return existingData;
-            }
-<<<<<<< HEAD
+              setIsShowingCachedData(true);
+              
+              // Show toast notification only once per session
+              if (!hasShownCachedToastRef.current) {
+                toast({
+                  title: "Using cached data",
+                  description: "We're currently showing previously loaded data due to API issues.",
+                  variant: "default"
+                });
+                hasShownCachedToastRef.current = true;
+              }
+              
+              return {
+                ...existingData,
+                metadata: {
+                  ...existingData.metadata,
+                  isCached: true,
+                  cachedAt: existingData.metadata.lastUpdated,
+                  servedAt: new Date().toISOString()
+                }
+              };
+            }
             
             throw new LeaderboardAPIError(
               `HTTP error! status: ${response.status}`,
@@ -262,76 +234,62 @@
             );
           }
 
-          freshData = (await response.json()) as APIResponse;
-          console.log('Received fresh leaderboard data:', freshData);
-          
-        } catch (fetchError) {
-          // Clear the timeout if there was an error
-          clearTimeout(timeoutId);
-          
-          // Handle timeout errors
-          if (fetchError instanceof DOMException && fetchError.name === 'AbortError') {
-            console.error('Request timed out after 10 seconds');
-            setErrorDetails('Request timed out. Please try again later.');
+          const freshData = await response.json() as APIResponse;
+          console.log('Received fresh leaderboard data');
+          
+          // Mark data as not cached
+          setIsShowingCachedData(false);
+          
+          // Validate the data structure
+          if (!freshData || !freshData.data) {
+            console.error('Invalid API response structure:', freshData);
+            setErrorDetails('Invalid API response structure');
             
             // If we have cached data, use it even if it's stale
             if (existingData) {
-              console.log('Using stale cached data due to timeout');
-              return existingData;
-            }
-            
-            // Otherwise create fallback data
-            return createFallbackResponse();
+              console.log('Using stale cached data due to invalid response');
+              setIsShowingCachedData(true);
+              
+              // Show toast notification only once per session
+              if (!hasShownCachedToastRef.current) {
+                toast({
+                  title: "Using cached data",
+                  description: "We're currently showing previously loaded data due to API data issues.",
+                  variant: "default"
+                });
+                hasShownCachedToastRef.current = true;
+              }
+              
+              return {
+                ...existingData,
+                metadata: {
+                  ...existingData.metadata,
+                  isCached: true,
+                  cachedAt: existingData.metadata.lastUpdated,
+                  servedAt: new Date().toISOString()
+                }
+              };
+            }
+            
+            // Otherwise create empty fallback data
+            return createEmptyFallbackResponse();
           }
           
-          // Re-throw other fetch errors
-          throw fetchError;
-        }
-        
-        // Validate the data structure
-        if (!freshData || !freshData.data) {
-          console.error('Invalid API response structure:', freshData);
-          setErrorDetails('Invalid API response structure');
-          
-          // If we have cached data, use it even if it's stale
-          if (existingData) {
-            console.log('Using stale cached data due to invalid response');
-            return existingData;
-          }
-          
-          // Otherwise create fallback data
-          return createFallbackResponse();
-        }
-        
-        // Validate period data exists
-        if (!freshData.data[timePeriod]) {
-          console.log(`Missing data for period: ${timePeriod}, creating empty array`);
-          
-          // Create empty data structure for the missing period
-          freshData.data[timePeriod] = { data: [] };
-=======
-
-            // Create fallback data structure
-            console.log('Creating fallback data structure');
-            return createFallbackData();
-          }
-
           // Validate period data exists
           if (!freshData.data[timePeriod]) {
-            console.error(`Missing data for period: ${timePeriod}`);
-            setErrorDetails(`Missing data for period: ${timePeriod}`);
-
+            console.log(`Missing data for period: ${timePeriod}, creating empty array`);
+            
             // Create empty data structure for the missing period
             freshData.data[timePeriod] = { data: [] };
           }
-
+          
           // Ensure each entry has the expected structure
           const validPeriods = ['today', 'weekly', 'monthly', 'all_time'];
           validPeriods.forEach(period => {
             if (!freshData.data[period]) {
               freshData.data[period] = { data: [] };
             }
-
+            
             if (Array.isArray(freshData.data[period].data)) {
               freshData.data[period].data = freshData.data[period].data.map((entry: any) => {
                 // Ensure entry has required fields
@@ -352,55 +310,56 @@
               freshData.data[period].data = [];
             }
           });
-
+          
           // Cache the full response
           queryClient.setQueryData([AFFILIATE_STATS_KEY], freshData);
-
+          
           // Mark initial load as complete
           isInitialLoadRef.current = false;
-
+          
           return freshData;
         } catch (fetchError) {
+          // Clear the timeout if there was an error
           clearTimeout(timeoutId);
+          
+          // Handle timeout errors
+          if (fetchError instanceof DOMException && fetchError.name === 'AbortError') {
+            console.error('Request timed out after 10 seconds');
+            setErrorDetails('Request timed out. Please try again later.');
+            
+            // If we have cached data, use it even if it's stale
+            if (existingData) {
+              console.log('Using stale cached data due to timeout');
+              setIsShowingCachedData(true);
+              
+              // Show toast notification only once per session
+              if (!hasShownCachedToastRef.current) {
+                toast({
+                  title: "Using cached data",
+                  description: "We're currently showing previously loaded data due to connection issues.",
+                  variant: "default"
+                });
+                hasShownCachedToastRef.current = true;
+              }
+              
+              return {
+                ...existingData,
+                metadata: {
+                  ...existingData.metadata,
+                  isCached: true,
+                  cachedAt: existingData.metadata.lastUpdated,
+                  servedAt: new Date().toISOString()
+                }
+              };
+            }
+            
+            // Otherwise create empty fallback data
+            return createEmptyFallbackResponse();
+          }
+          
+          // Re-throw other fetch errors
           throw fetchError;
->>>>>>> a8d3f627
-        }
-        
-        // Ensure each entry has the expected structure
-        const validPeriods = ['today', 'weekly', 'monthly', 'all_time'];
-        validPeriods.forEach(period => {
-          if (!freshData.data[period]) {
-            freshData.data[period] = { data: [] };
-          }
-          
-          if (Array.isArray(freshData.data[period].data)) {
-            freshData.data[period].data = freshData.data[period].data.map((entry: any) => {
-              // Ensure entry has required fields
-              if (!entry.uid) entry.uid = `unknown-${Math.random().toString(36).substring(2, 9)}`;
-              if (!entry.name) entry.name = 'Unknown Player';
-              if (!entry.wagered) {
-                entry.wagered = {
-                  today: 0,
-                  this_week: 0,
-                  this_month: 0,
-                  all_time: 0
-                };
-              }
-              return entry as Entry;
-            });
-          } else {
-            // If data is not an array, initialize it as an empty array
-            freshData.data[period].data = [];
-          }
-        });
-        
-        // Cache the full response
-        queryClient.setQueryData([AFFILIATE_STATS_KEY], freshData);
-        
-        // Mark initial load as complete
-        isInitialLoadRef.current = false;
-        
-        return freshData;
+        }
       } catch (err) {
         console.error('Error fetching leaderboard data:', err);
 
@@ -409,22 +368,36 @@
         } else {
           setErrorDetails(err instanceof Error ? err.message : String(err));
         }
-<<<<<<< HEAD
         
-        throw err;
-=======
-
-        // Check if we have existing data we can use as fallback
+        // Check if we have existing data to use as fallback
         const existingData = queryClient.getQueryData<APIResponse>([AFFILIATE_STATS_KEY]);
         if (existingData) {
           console.log('Using existing data as fallback due to error');
-          return existingData;
-        }
-
-        // Create fallback data structure with sample data for better user experience
-        console.log('Creating fallback data structure');
-        return createFallbackData();
->>>>>>> a8d3f627
+          setIsShowingCachedData(true);
+          
+          // Show toast notification only once per session
+          if (!hasShownCachedToastRef.current) {
+            toast({
+              title: "Using cached data",
+              description: "We're currently showing previously loaded data due to connection issues.",
+              variant: "default"
+            });
+            hasShownCachedToastRef.current = true;
+          }
+          
+          return {
+            ...existingData,
+            metadata: {
+              ...existingData.metadata,
+              isCached: true,
+              cachedAt: existingData.metadata.lastUpdated,
+              servedAt: new Date().toISOString()
+            }
+          };
+        }
+        
+        // If no cache exists, return empty structure
+        return createEmptyFallbackResponse();
       } finally {
         // Stop loading regardless of success or failure
         if (isLoadingFor(loadingKey)) {
@@ -440,41 +413,27 @@
     retryDelay: (attemptIndex) => Math.min(1000 * 2 ** attemptIndex, 30000),
   });
 
-<<<<<<< HEAD
-=======
-  // Helper function to create fallback data
-  function createFallbackData(): APIResponse {
-    return {
-      status: "success",
-      metadata: {
-        totalUsers: 0,
-        lastUpdated: new Date().toISOString(),
-      },
-      data: {
-        today: { data: [] },
-        weekly: { data: [] },
-        monthly: { data: [] },
-        all_time: { data: [] },
-      },
-    };
-  }
-
-  function createFallbackDataWithSamples(): APIResponse {
-    return createFallbackData(); // Use empty data instead of fake samples
-  }
-
->>>>>>> a8d3f627
   const periodKey = timePeriod;
 
   // Log when data changes
   useEffect(() => {
     if (data) {
       console.log(`Leaderboard data updated for period: ${timePeriod}`);
+      
+      // Show notification if we're using cached data
+      if (data.metadata.isCached && !hasShownCachedToastRef.current) {
+        toast({
+          title: "Using cached data",
+          description: "We're currently showing previously loaded data while trying to fetch the latest information.",
+          variant: "default"
+        });
+        hasShownCachedToastRef.current = true;
+      }
     }
     if (error) {
       console.error(`Error loading leaderboard data for ${timePeriod}:`, error);
     }
-  }, [data, error, timePeriod]);
+  }, [data, error, timePeriod, toast]);
 
   // Create a fallback empty data structure if data is missing
   const fallbackData: Entry[] = [];
@@ -499,6 +458,9 @@
     refetch,
     totalUsers: data?.metadata?.totalUsers || 0,
     lastUpdated: data?.metadata?.lastUpdated || "",
+    isCached: isShowingCachedData || data?.metadata?.isCached || false,
+    cachedAt: data?.metadata?.cachedAt,
+    servedAt: data?.metadata?.servedAt,
     fetchAttempts: fetchAttemptsRef.current
   };
 }
@@ -506,8 +468,10 @@
 // Custom hook to access just the totals from the affiliate stats
 export function useWagerTotals() {
   const queryClient = useQueryClient();
-
-  return useQuery({
+  const { toast } = useToast();
+  const hasShownCachedToastRef = useRef(false);
+
+  const query = useQuery({
     queryKey: ["wager-total"],
     queryFn: async () => {
       // Try to use existing data first
@@ -516,6 +480,16 @@
       ]);
 
       if (existingData) {
+        // Show toast if using cached data
+        if (existingData.metadata.isCached && !hasShownCachedToastRef.current) {
+          toast({
+            title: "Using cached data",
+            description: "We're currently showing previously loaded wager data while trying to fetch the latest information.",
+            variant: "default"
+          });
+          hasShownCachedToastRef.current = true;
+        }
+        
         const total = existingData?.data?.all_time?.data?.reduce(
           (sum: number, entry: Entry) => {
             return sum + (entry?.wagered?.all_time || 0);
@@ -526,19 +500,30 @@
       }
 
       // If no existing data, fetch new data
-      const response = await fetch(AFFILIATE_STATS_KEY);
-      const data = await response.json() as APIResponse;
-
-      // Store the full response in the query cache
-      queryClient.setQueryData([AFFILIATE_STATS_KEY], data);
-
-      const total = data?.data?.all_time?.data?.reduce((sum: number, entry: Entry) => {
-        return sum + (entry?.wagered?.all_time || 0);
-      }, 0);
-
-      return total || 0;
+      try {
+        const response = await fetch(AFFILIATE_STATS_KEY);
+        if (!response.ok) {
+          throw new Error(`HTTP error! status: ${response.status}`);
+        }
+        
+        const data = await response.json() as APIResponse;
+
+        // Store the full response in the query cache
+        queryClient.setQueryData([AFFILIATE_STATS_KEY], data);
+
+        const total = data?.data?.all_time?.data?.reduce((sum: number, entry: Entry) => {
+          return sum + (entry?.wagered?.all_time || 0);
+        }, 0);
+
+        return total || 0;
+      } catch (error) {
+        console.error("Error fetching wager totals:", error);
+        return 0;
+      }
     },
     staleTime: 60000, // 1 minute
     refetchInterval: 300000, // 5 minutes
   });
+
+  return query;
 }